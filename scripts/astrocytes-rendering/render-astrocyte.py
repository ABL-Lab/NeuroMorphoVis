--- conflicted
+++ resolved
@@ -179,10 +179,7 @@
 ####################################################################################################
 # @process_mesh
 ####################################################################################################
-<<<<<<< HEAD
-def process_mesh(arguments, astrocyte_mesh, mesh_name, mesh_color):
-=======
-def process_mesh(arguments, 
+def process_mesh(arguments,
                  astrocyte_mesh, 
                  path_to_mesh, 
                  mesh_name, 
@@ -191,7 +188,6 @@
                  images_directory,
                  scenes_directory, 
                  render_artistic=False):
->>>>>>> 4ea64ca4
 
     # Rotate the astrocyte to adjust the orientation in front of the camera
     nmv.scene.rotate_object(astrocyte_mesh, 0, 0, 0)
